import {
  TSESTree,
  ASTUtils,
  TSESLint,
} from '@typescript-eslint/experimental-utils';
import {
  isArrowFunctionExpression,
  isCallExpression,
  isMemberExpression,
  isObjectPattern,
  isProperty,
} from '../node-utils';
import { createTestingLibraryRule } from '../create-testing-library-rule';

export const RULE_NAME = 'prefer-find-by';
export type MessageIds = 'preferFindBy';
type Options = [];

export const WAIT_METHODS = ['waitFor', 'waitForElement', 'wait'] as const;

export function getFindByQueryVariant(
  queryMethod: string
): 'findAllBy' | 'findBy' {
  return queryMethod.includes('All') ? 'findAllBy' : 'findBy';
}

function findRenderDefinitionDeclaration(
  scope: TSESLint.Scope.Scope | null,
  query: string
): TSESTree.Identifier | null {
  if (!scope) {
    return null;
  }

  const variable = scope.variables.find(
    (v: TSESLint.Scope.Variable) => v.name === query
  );

  if (variable) {
    return (
      variable.defs
        .map(({ name }) => name)
        .filter(ASTUtils.isIdentifier)
        .find(({ name }) => name === query) ?? null
    );
  }

  return findRenderDefinitionDeclaration(scope.upper, query);
}

export default createTestingLibraryRule<Options, MessageIds>({
  name: RULE_NAME,
  meta: {
    type: 'suggestion',
    docs: {
      description:
        'Suggest using `find*` query instead of `waitFor` + `get*` to wait for elements',
      category: 'Best Practices',
      recommended: 'warn',
    },
    messages: {
      preferFindBy:
        'Prefer `{{queryVariant}}{{queryMethod}}` query over using `{{waitForMethodName}}` + `{{prevQuery}}`',
    },
    fixable: 'code',
    schema: [],
  },
  defaultOptions: [],

  create(context, _, helpers) {
    const sourceCode = context.getSourceCode();

    /**
     * Reports the invalid usage of wait* plus getBy/QueryBy methods and automatically fixes the scenario
     * @param node - The CallExpresion node that contains the wait* method
     * @param replacementParams - Object with info for error message and autofix:
     * @param replacementParams.queryVariant - The variant method used to query: findBy/findAllBy.
     * @param replacementParams.prevQuery - The query originally used inside `waitFor`
     * @param replacementParams.queryMethod - Suffix string to build the query method (the query-part that comes after the "By"): LabelText, Placeholder, Text, Role, Title, etc.
     * @param replacementParams.waitForMethodName - wait for method used: waitFor/wait/waitForElement
     * @param replacementParams.fix - Function that applies the fix to correct the code
     */
    function reportInvalidUsage(
      node: TSESTree.CallExpression,
      replacementParams: {
        queryVariant: 'findBy' | 'findAllBy';
        queryMethod: string;
<<<<<<< HEAD
        fix: TSESLint.ReportFixFunction;
=======
        prevQuery: string;
        waitForMethodName: string;
        fix: ReportFixFunction;
>>>>>>> 7e9d5c54
      }
    ) {
      const {
        queryMethod,
        queryVariant,
        prevQuery,
        waitForMethodName,
        fix,
      } = replacementParams;
      context.report({
        node,
        messageId: 'preferFindBy',
        data: {
          queryVariant,
          queryMethod,
          prevQuery,
          waitForMethodName,
        },
        fix,
      });
    }

    return {
      'AwaitExpression > CallExpression'(node: TSESTree.CallExpression) {
        if (
          !ASTUtils.isIdentifier(node.callee) ||
          !helpers.isAsyncUtil(node.callee, WAIT_METHODS)
        ) {
          return;
        }
        // ensure the only argument is an arrow function expression - if the arrow function is a block
        // we skip it
        const argument = node.arguments[0];
        if (!isArrowFunctionExpression(argument)) {
          return;
        }
        if (!isCallExpression(argument.body)) {
          return;
        }

        const waitForMethodName = node.callee.name;

        // ensure here it's one of the sync methods that we are calling
        if (
          isMemberExpression(argument.body.callee) &&
          ASTUtils.isIdentifier(argument.body.callee.property) &&
          ASTUtils.isIdentifier(argument.body.callee.object) &&
          helpers.isSyncQuery(argument.body.callee.property)
        ) {
          // shape of () => screen.getByText
          const fullQueryMethod = argument.body.callee.property.name;
          const caller = argument.body.callee.object.name;
          const queryVariant = getFindByQueryVariant(fullQueryMethod);
          const callArguments = argument.body.arguments;
          const queryMethod = fullQueryMethod.split('By')[1];

          reportInvalidUsage(node, {
            queryMethod,
            queryVariant,
            prevQuery: fullQueryMethod,
            waitForMethodName,
            fix(fixer) {
              const property = ((argument.body as TSESTree.CallExpression)
                .callee as TSESTree.MemberExpression).property;
              if (helpers.isCustomQuery(property as TSESTree.Identifier)) {
                return null;
              }
              const newCode = `${caller}.${queryVariant}${queryMethod}(${callArguments
                .map((node) => sourceCode.getText(node))
                .join(', ')})`;
              return fixer.replaceText(node, newCode);
            },
          });
          return;
        }
        if (
          !ASTUtils.isIdentifier(argument.body.callee) ||
          !helpers.isSyncQuery(argument.body.callee)
        ) {
          return;
        }
        // shape of () => getByText
        const fullQueryMethod = argument.body.callee.name;
        const queryMethod = fullQueryMethod.split('By')[1];
        const queryVariant = getFindByQueryVariant(fullQueryMethod);
        const callArguments = argument.body.arguments;

        reportInvalidUsage(node, {
          queryMethod,
          queryVariant,
          prevQuery: fullQueryMethod,
          waitForMethodName,
          fix(fixer) {
            // we know from above callee is an Identifier
            if (
              helpers.isCustomQuery(
                (argument.body as TSESTree.CallExpression)
                  .callee as TSESTree.Identifier
              )
            ) {
              return null;
            }
            const findByMethod = `${queryVariant}${queryMethod}`;
            const allFixes: TSESLint.RuleFix[] = [];
            // this updates waitFor with findBy*
            const newCode = `${findByMethod}(${callArguments
              .map((node) => sourceCode.getText(node))
              .join(', ')})`;
            allFixes.push(fixer.replaceText(node, newCode));

            // this adds the findBy* declaration - adding it to the list of destructured variables { findBy* } = render()
            const definition = findRenderDefinitionDeclaration(
              context.getScope(),
              fullQueryMethod
            );
            // I think it should always find it, otherwise code should not be valid (it'd be using undeclared variables)
            if (!definition) {
              return allFixes;
            }
            // check the declaration is part of a destructuring
            if (
              definition.parent &&
              isObjectPattern(definition.parent.parent)
            ) {
              const allVariableDeclarations = definition.parent.parent;
              // verify if the findBy* method was already declared
              if (
                allVariableDeclarations.properties.some(
                  (p) =>
                    isProperty(p) &&
                    ASTUtils.isIdentifier(p.key) &&
                    p.key.name === findByMethod
                )
              ) {
                return allFixes;
              }
              // the last character of a destructuring is always a  "}", so we should replace it with the findBy* declaration
              const textDestructuring = sourceCode.getText(
                allVariableDeclarations
              );
              const text =
                textDestructuring.substring(0, textDestructuring.length - 2) +
                `, ${findByMethod} }`;
              allFixes.push(fixer.replaceText(allVariableDeclarations, text));
            }

            return allFixes;
          },
        });
      },
    };
  },
});<|MERGE_RESOLUTION|>--- conflicted
+++ resolved
@@ -85,13 +85,9 @@
       replacementParams: {
         queryVariant: 'findBy' | 'findAllBy';
         queryMethod: string;
-<<<<<<< HEAD
-        fix: TSESLint.ReportFixFunction;
-=======
         prevQuery: string;
         waitForMethodName: string;
-        fix: ReportFixFunction;
->>>>>>> 7e9d5c54
+        fix: TSESLint.ReportFixFunction;
       }
     ) {
       const {
